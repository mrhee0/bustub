--- conflicted
+++ resolved
@@ -29,14 +29,6 @@
  * @param disk_scheduler A shared pointer to the buffer pool manager's disk scheduler.
  */
 ReadPageGuard::ReadPageGuard(page_id_t page_id, std::shared_ptr<FrameHeader> frame,
-<<<<<<< HEAD
-                             std::shared_ptr<LRUKReplacer> replacer, std::shared_ptr<std::mutex> bpm_latch)
-    : page_id_(page_id), frame_(std::move(frame)), replacer_(std::move(replacer)), bpm_latch_(std::move(bpm_latch)) {
-  std::lock_guard<std::mutex> guard(*bpm_latch_);
-  frame_->pin_count_++;
-  replacer_->SetEvictable(page_id_, false);
-  is_valid_ = true;
-=======
                              std::shared_ptr<LRUKReplacer> replacer, std::shared_ptr<std::mutex> bpm_latch,
                              std::shared_ptr<DiskScheduler> disk_scheduler)
     : page_id_(page_id),
@@ -45,7 +37,6 @@
       bpm_latch_(std::move(bpm_latch)),
       disk_scheduler_(std::move(disk_scheduler)) {
   UNIMPLEMENTED("TODO(P1): Add implementation.");
->>>>>>> 4078d4b5
 }
 
 /**
@@ -63,19 +54,7 @@
  *
  * @param that The other page guard.
  */
-ReadPageGuard::ReadPageGuard(ReadPageGuard &&that) noexcept {
-  page_id_ = that.page_id_;
-  frame_ = std::move(that.frame_);
-  replacer_ = std::move(that.replacer_);
-  bpm_latch_ = std::move(that.bpm_latch_);
-  is_valid_ = that.is_valid_;
-
-  that.page_id_ = 0;
-  that.frame_ = nullptr;
-  that.replacer_ = nullptr;
-  that.bpm_latch_ = nullptr;
-  that.is_valid_ = false;
-}
+ReadPageGuard::ReadPageGuard(ReadPageGuard &&that) noexcept {}
 
 /**
  * @brief The move assignment operator for `ReadPageGuard`.
@@ -94,23 +73,7 @@
  * @param that The other page guard.
  * @return ReadPageGuard& The newly valid `ReadPageGuard`.
  */
-auto ReadPageGuard::operator=(ReadPageGuard &&that) noexcept -> ReadPageGuard & {
-  if (this != &that) {
-    Drop();
-    page_id_ = that.page_id_;
-    frame_ = std::move(that.frame_);
-    replacer_ = std::move(that.replacer_);
-    bpm_latch_ = std::move(that.bpm_latch_);
-    is_valid_ = that.is_valid_;
-
-    that.page_id_ = 0;
-    that.frame_ = nullptr;
-    that.replacer_ = nullptr;
-    that.bpm_latch_ = nullptr;
-    that.is_valid_ = false;
-  }
-  return *this;
-}
+auto ReadPageGuard::operator=(ReadPageGuard &&that) noexcept -> ReadPageGuard & { return *this; }
 
 /**
  * @brief Gets the page ID of the page this guard is protecting.
@@ -154,21 +117,7 @@
  *
  * TODO(P1): Add implementation.
  */
-void ReadPageGuard::Drop() {
-  if (is_valid_ && bpm_latch_) {
-    std::lock_guard<std::mutex> guard(*bpm_latch_);
-    frame_->pin_count_--;
-    if (frame_->pin_count_ == 0) {
-      replacer_->SetEvictable(page_id_, true);
-    }
-
-    page_id_ = 0;
-    frame_ = nullptr;
-    replacer_ = nullptr;
-    bpm_latch_ = nullptr;
-    is_valid_ = false;
-  }
-}
+void ReadPageGuard::Drop() { UNIMPLEMENTED("TODO(P1): Add implementation."); }
 
 /** @brief The destructor for `ReadPageGuard`. This destructor simply calls `Drop()`. */
 ReadPageGuard::~ReadPageGuard() { Drop(); }
@@ -191,14 +140,6 @@
  * @param disk_scheduler A shared pointer to the buffer pool manager's disk scheduler.
  */
 WritePageGuard::WritePageGuard(page_id_t page_id, std::shared_ptr<FrameHeader> frame,
-<<<<<<< HEAD
-                               std::shared_ptr<LRUKReplacer> replacer, std::shared_ptr<std::mutex> bpm_latch)
-    : page_id_(page_id), frame_(std::move(frame)), replacer_(std::move(replacer)), bpm_latch_(std::move(bpm_latch)) {
-  std::lock_guard<std::mutex> guard(*bpm_latch_);
-  frame_->pin_count_++;
-  replacer_->SetEvictable(page_id_, false);
-  is_valid_ = true;
-=======
                                std::shared_ptr<LRUKReplacer> replacer, std::shared_ptr<std::mutex> bpm_latch,
                                std::shared_ptr<DiskScheduler> disk_scheduler)
     : page_id_(page_id),
@@ -207,7 +148,6 @@
       bpm_latch_(std::move(bpm_latch)),
       disk_scheduler_(std::move(disk_scheduler)) {
   UNIMPLEMENTED("TODO(P1): Add implementation.");
->>>>>>> 4078d4b5
 }
 
 /**
@@ -225,19 +165,7 @@
  *
  * @param that The other page guard.
  */
-WritePageGuard::WritePageGuard(WritePageGuard &&that) noexcept {
-  page_id_ = that.page_id_;
-  frame_ = std::move(that.frame_);
-  replacer_ = std::move(that.replacer_);
-  bpm_latch_ = std::move(that.bpm_latch_);
-  is_valid_ = that.is_valid_;
-
-  that.page_id_ = 0;
-  that.frame_ = nullptr;
-  that.replacer_ = nullptr;
-  that.bpm_latch_ = nullptr;
-  that.is_valid_ = false;
-}
+WritePageGuard::WritePageGuard(WritePageGuard &&that) noexcept {}
 
 /**
  * @brief The move assignment operator for `WritePageGuard`.
@@ -256,23 +184,7 @@
  * @param that The other page guard.
  * @return WritePageGuard& The newly valid `WritePageGuard`.
  */
-auto WritePageGuard::operator=(WritePageGuard &&that) noexcept -> WritePageGuard & {
-  if (this != &that) {
-    Drop();
-    page_id_ = that.page_id_;
-    frame_ = std::move(that.frame_);
-    replacer_ = std::move(that.replacer_);
-    bpm_latch_ = std::move(that.bpm_latch_);
-    is_valid_ = that.is_valid_;
-
-    that.page_id_ = 0;
-    that.frame_ = nullptr;
-    that.replacer_ = nullptr;
-    that.bpm_latch_ = nullptr;
-    that.is_valid_ = false;
-  }
-  return *this;
-}
+auto WritePageGuard::operator=(WritePageGuard &&that) noexcept -> WritePageGuard & { return *this; }
 
 /**
  * @brief Gets the page ID of the page this guard is protecting.
@@ -324,21 +236,7 @@
  *
  * TODO(P1): Add implementation.
  */
-  void WritePageGuard::Drop() {
-  if (is_valid_ && bpm_latch_) {
-    std::lock_guard<std::mutex> guard(*bpm_latch_);
-    frame_->pin_count_--;
-    if (frame_->pin_count_ == 0) {
-      replacer_->SetEvictable(page_id_, true);
-    }
-
-    page_id_ = 0;
-    frame_ = nullptr;
-    replacer_ = nullptr;
-    bpm_latch_ = nullptr;
-    is_valid_ = false;
-  }
-}
+void WritePageGuard::Drop() { UNIMPLEMENTED("TODO(P1): Add implementation."); }
 
 /** @brief The destructor for `WritePageGuard`. This destructor simply calls `Drop()`. */
 WritePageGuard::~WritePageGuard() { Drop(); }
